# pyneo4j-ogm

[![PyPI](https://img.shields.io/pypi/v/pyneo4j-ogm?style=flat-square)](https://pypi.org/project/pyneo4j-ogm/)
[![PyPI - Python Version](https://img.shields.io/pypi/pyversions/pyneo4j-ogm?style=flat-square)](https://pypi.org/project/pyneo4j-ogm/)
[![PyPI - License](https://img.shields.io/pypi/l/pyneo4j-ogm?style=flat-square)](https://pypi.org/project/pyneo4j-ogm/)
[![PyPI - Downloads](https://img.shields.io/pypi/dm/pyneo4j-ogm?style=flat-square)](https://pypi.org/project/pyneo4j-ogm/)

[`pyneo4j-ogm`](https://github.com/groc-prog/pyneo4j-ogm/blob/develop) is a asynchronous `Object-Graph-Mapper` for [`Neo4j 5+`](https://neo4j.com/docs/) and [`Python 3.10+`](https://www.python.org/). It is inspired by [`beanie`](https://github.com/roman-right/beanie) and build on top of proven technologies like [`Pydantic 1.10+ and 2+`](https://docs.pydantic.dev/latest/) and the [`Neo4j Python Driver`](https://neo4j.com/docs/api/python-driver/current/index.html). It saves you from writing ever-repeating boilerplate queries and allows you to focus on the `stuff that actually matters`. It is designed to be simple and easy to use, but also flexible and powerful.

## 🎯 Features

[`pyneo4j-ogm`](https://github.com/groc-prog/pyneo4j-ogm/blob/develop) has a lot to offer, including:

- [x] **Fully typed**: pyneo4j-ogm is `fully typed` out of the box.
- [x] **Powerful validation**: Since we use Pydantic under the hood, you can use it's powerful validation and serialization features without any issues.
- [x] **Focus on developer experience**: Designed to be simple to use, pyneo4j-ogm provides features for both simple queries and more `advanced use-cases` while keeping it's API as simple as possible.
- [x] **Build-in migration tooling**: Shipped with simple, yet flexible migration tooling.
- [x] **Fully asynchronous**: Completely asynchronous code, thanks to the `Neo4j Python Driver`.
- [x] **Supports Neo4j 5+**: pyneo4j-ogm supports `Neo4j 5+` and is tested against the latest version of Neo4j.
- [x] **Multi-version Pydantic support**: Both `Pydantic 1.10+` and `2+` fully supported.

## 📣 Announcements

Things to come in the future. Truly exiting stuff! If you have feature requests which you think might improve `pyneo4j-ogm`, feel free to open up a feature request.

- [ ] [MemGraph](https://memgraph.com/) support.

## 📦 Installation

Using [`pip`](https://pip.pypa.io/en/stable/):

```bash
pip install pyneo4j-ogm
```

or when using [`Poetry`](https://python-poetry.org/):

```bash
poetry add pyneo4j-ogm
```

## 🚀 Quickstart

Before we can get going, we have to take care of some things:

- We need to define our models, which will represent the nodes and relationships inside our database.
- We need a database client, which will do the actual work for us.

### Defining our data structures

Since every developer has a coffee addiction one way or another, we are going to use `Coffee` and `Developers` for this guide. So let's start by defining what our data should look like:

```python
from pyneo4j_ogm import (
    NodeModel,
    RelationshipModel,
    RelationshipProperty,
    RelationshipPropertyCardinality,
    RelationshipPropertyDirection,
    WithOptions,
)
from pydantic import Field
from uuid import UUID, uuid4


class Developer(NodeModel):
  """
  This class represents a `Developer` node inside the graph. All interactions
  with nodes of this type will be handled by this class.
  """
  uid: WithOptions(UUID, unique=True) = Field(default_factory=uuid4)
  name: str
  age: int

  coffee: RelationshipProperty["Coffee", "Consumed"] = RelationshipProperty(
    target_model="Coffee",
    relationship_model="Consumed",
    direction=RelationshipPropertyDirection.OUTGOING,
    cardinality=RelationshipPropertyCardinality.ZERO_OR_MORE,
    allow_multiple=True,
  )

  class Settings:
    # Hooks are available for all methods that interact with the database.
    post_hooks = {
      "coffee.connect": lambda self, *args, **kwargs: print(f"{self.name} chugged another one!")
    }


class Coffee(NodeModel):
  """
  This class represents a node with the labels `Beverage` and `Hot`. Notice
  that the labels of this model are explicitly defined in the `Settings` class.
  """
  flavor: str
  sugar: bool
  milk: bool

  developers: RelationshipProperty["Developer", "Consumed"] = RelationshipProperty(
    target_model=Developer,
    relationship_model="Consumed",
    direction=RelationshipPropertyDirection.INCOMING,
    cardinality=RelationshipPropertyCardinality.ZERO_OR_MORE,
    allow_multiple=True,
  )

  class Settings:
    labels = {"Beverage", "Hot"}

class Consumed(RelationshipModel):
  """
  Unlike the models above, this class represents a relationship between two
  nodes. In this case, it represents the relationship between the `Developer`
  and `Coffee` models. Like with node-models, the `Settings` class allows us to
  define some configuration for this relationship.

  Note that the relationship itself does not define it's start- and end-nodes,
  making it reusable for other models as well.
  """
  liked: bool

  class Settings:
    type = "CHUGGED"
```

Until now everything seems pretty standard if you have worked with other ORM's before. But if you haven't, we are going to go over what happened above:

- We defined 2 node models `Developer` and `Coffee`, and a relationship `Consumed`.
- Some models define a special inner `Settings` class. This is used to customize the behavior of our models inside the graph. More on these settings can be found [`here`](https://github.com/groc-prog/pyneo4j-ogm/blob/develop/docs/Models.md#configuration-settings).
- The `WithOptions` function has been used to define `constraints and indexes` (more about them [`here`](https://github.com/groc-prog/pyneo4j-ogm/blob/develop/docs/DatabaseClient.md#manual-indexing-and-constraints)) on model properties.

### Creating a database client

In pyneo4j-ogm, the real work is done by a database client. One of these bad-boys can be created by initializing a `Pyneo4jClient` instance. But for models to work as expected, we have to let our client know that we want to use them like so:

```python
from pyneo4j_ogm import Pyneo4jClient

async def main():
  # We initialize a new `Pyneo4jClient` instance and connect to the database.
  client = Pyneo4jClient()

  # Replace `<connection-uri-to-database>`, `<username>` and `<password>` with the
  # actual values.
  await client.connect(uri="<connection-uri-to-database>", auth=("<username>", "<password>"))

  # To use our models for running queries later on, we have to register
  # them with the client.
  # **Note**: You only have to register the models that you want to use
  # for queries and you can even skip this step if you want to use the
  # `Pyneo4jClient` instance for running raw queries.
  await client.register_models([Developer, Coffee, Consumed])
```

### Interacting with the database

Now the fun stuff begins! We are ready to interact with our database. For the sake of this [`quickstart guide`](https://github.com/groc-prog/pyneo4j-ogm/blob/develop?tab=readme-ov-file#-quickstart) we are going to keep it nice and simple, but this is just the surface of what pyneo4j-ogm has to offer.

We are going to create a new `Developer` and some `Coffee` and give him something to drink:

```python
# Imagine your models have been defined above...

async def main():
  # And your client has been initialized and connected to the database...

  # We create a new `Developer` node and the `Coffee` he is going to drink.
  john = Developer(name="John", age=25)
  await john.create()

  cappuccino = Coffee(flavor="Cappuccino", milk=True, sugar=False)
  await cappuccino.create()

  # Here we create a new relationship between `john` and his `cappuccino`.
  # Additionally, we set the `liked` property of the relationship to `True`.
  await john.coffee.connect(cappuccino, {"liked": True}) # Will print `John chugged another one!`
```

### Full example

```python
import asyncio
from pyneo4j_ogm import (
    NodeModel,
    Pyneo4jClient,
    RelationshipModel,
    RelationshipProperty,
    RelationshipPropertyCardinality,
    RelationshipPropertyDirection,
    WithOptions,
)
from pydantic import Field
from uuid import UUID, uuid4

class Developer(NodeModel):
  """
  This class represents a `Developer` node inside the graph. All interaction
  with nodes of this type will be handled by this class.
  """
  uid: WithOptions(UUID, unique=True) = Field(default_factory=uuid4)
  name: str
  age: int

  coffee: RelationshipProperty["Coffee", "Consumed"] = RelationshipProperty(
    target_model="Coffee",
    relationship_model="Consumed",
    direction=RelationshipPropertyDirection.OUTGOING,
    cardinality=RelationshipPropertyCardinality.ZERO_OR_MORE,
    allow_multiple=True,
  )

  class Settings:
    # Hooks are available for all methods that interact with the database.
    post_hooks = {
      "coffee.connect": lambda self, *args, **kwargs: print(f"{self.name} chugged another one!")
    }


class Coffee(NodeModel):
  """
  This class represents a node with the labels `Beverage` and `Hot`. Notice
  that the labels of this model are explicitly defined in the `Settings` class.
  """
  flavor: str
  sugar: bool
  milk: bool

  developers: RelationshipProperty["Developer", "Consumed"] = RelationshipProperty(
    target_model=Developer,
    relationship_model="Consumed",
    direction=RelationshipPropertyDirection.INCOMING,
    cardinality=RelationshipPropertyCardinality.ZERO_OR_MORE,
    allow_multiple=True,
  )

  class Settings:
    labels = {"Beverage", "Hot"}

class Consumed(RelationshipModel):
  """
  Unlike the models above, this class represents a relationship between two
  nodes. In this case, it represents the relationship between the `Developer`
  and `Coffee` models. Like with node-models, the `Settings` class allows us to
  define some settings for this relationship.

  Note that the relationship itself does not define it's start- and end-nodes,
  making it reusable for other models as well.
  """
  liked: bool

  class Settings:
    type = "CHUGGED"


async def main():
  # We initialize a new `Pyneo4jClient` instance and connect to the database.
  client = Pyneo4jClient()
  await client.connect(uri="<connection-uri-to-database>", auth=("<username>", "<password>"))

  # To use our models for running queries later on, we have to register
  # them with the client.
  # **Note**: You only have to register the models that you want to use
  # for queries and you can even skip this step if you want to use the
  # `Pyneo4jClient` instance for running raw queries.
  await client.register_models([Developer, Coffee, Consumed])

  # We create a new `Developer` node and the `Coffee` he is going to drink.
  john = Developer(name="John", age=25)
  await john.create()

  cappuccino = Coffee(flavor="Cappuccino", milk=True, sugar=False)
  await cappuccino.create()

  # Here we create a new relationship between `john` and his `cappuccino`.
  # Additionally, we set the `liked` property of the relationship to `True`.
  await john.coffee.connect(cappuccino, {"liked": True}) # Will print `John chugged another one!`

  # Be a good boy and close your connections after you are done.
  await client.close()

asyncio.run(main())
```

And that's it! You should now see a `Developer` and a `Hot/Beverage` node, connected by a `CONSUMED` relationship. If you want to learn more about the library, you can check out the full [`Documentation`](https://github.com/groc-prog/pyneo4j-ogm/blob/develop/docs).

## 📚 Documentation

In the following we are going to take a closer look at the different parts of `pyneo4j-ogm` and how to use them. We will cover everything pyneo4j-ogm has to offer, from the `Pyneo4jClient` to the `NodeModel` and `RelationshipModel` classes all the way to the `Query filters` and `Auto-fetching relationship-properties`.

### Table of contents

- [pyneo4j-ogm](https://github.com/groc-prog/pyneo4j-ogm/blob/develop?tab=readme-ov-file#pyneo4j-ogm)
  - [🎯 Features](https://github.com/groc-prog/pyneo4j-ogm/blob/develop?tab=readme-ov-file#features)
  - [📣 Announcements](https://github.com/groc-prog/pyneo4j-ogm/blob/develop?tab=readme-ov-file#-announcements)
  - [📦 Installation](https://github.com/groc-prog/pyneo4j-ogm/blob/develop?tab=readme-ov-file#-installation)
  - [🚀 Quickstart](https://github.com/groc-prog/pyneo4j-ogm/blob/develop?tab=readme-ov-file#-quickstart)
    - [Defining our data structures](https://github.com/groc-prog/pyneo4j-ogm/blob/develop?tab=readme-ov-file#-defining-our-data-structures)
    - [Creating a database client](https://github.com/groc-prog/pyneo4j-ogm/blob/develop?tab=readme-ov-file#-creating-a-database-client)
    - [Interacting with the database](https://github.com/groc-prog/pyneo4j-ogm/blob/develop?tab=readme-ov-file#-interacting-with-the-database)
    - [Full example](https://github.com/groc-prog/pyneo4j-ogm/blob/develop?tab=readme-ov-file#-full-example)
  - [Running the test suite](https://github.com/groc-prog/pyneo4j-ogm/blob/develop?tab=readme-ov-file#-running-the-test-suite)
  - [📚 Documentation](https://github.com/groc-prog/pyneo4j-ogm/blob/develop/docs)
    - [Basic concepts](https://github.com/groc-prog/pyneo4j-ogm/blob/develop/docs/Concept.md)
      - [A note on Pydantic version support](https://github.com/groc-prog/pyneo4j-ogm/blob/develop/docs/Concept.md#a-note-on-pydantic-version-support)
    - [Database client](https://github.com/groc-prog/pyneo4j-ogm/blob/develop/docs/DatabaseClient.md)
      - [Connecting to the database](https://github.com/groc-prog/pyneo4j-ogm/blob/develop/docs/DatabaseClient.md#connecting-to-the-database)
      - [Closing an existing connection](https://github.com/groc-prog/pyneo4j-ogm/blob/develop/docs/DatabaseClient.md#closing-an-existing-connection)
      - [Registering models](https://github.com/groc-prog/pyneo4j-ogm/blob/develop/docs/DatabaseClient.md#registering-models)
      - [Executing Cypher queries](https://github.com/groc-prog/pyneo4j-ogm/blob/develop/docs/DatabaseClient.md#executing-cypher-queries)
      - [Batching cypher queries](https://github.com/groc-prog/pyneo4j-ogm/blob/develop/docs/DatabaseClient.md#batching-cypher-queries)
      - [Using bookmarks (Enterprise Edition only)](https://github.com/groc-prog/pyneo4j-ogm/blob/develop/docs/DatabaseClient.md#using-bookmarks-enterprise-edition-only)
      - [Manual indexing and constraints](https://github.com/groc-prog/pyneo4j-ogm/blob/develop/docs/DatabaseClient.md#manual-indexing-and-constraints)
      - [Client utilities](https://github.com/groc-prog/pyneo4j-ogm/blob/develop/docs/DatabaseClient.md#client-utilities)
    - [Models](https://github.com/groc-prog/pyneo4j-ogm/blob/develop/docs/Models.md)
      - [Indexes, constraints and properties](https://github.com/groc-prog/pyneo4j-ogm/blob/develop/docs/Models.md#indexes-constraints-and-properties)
      - [Reserved properties](https://github.com/groc-prog/pyneo4j-ogm/blob/develop/docs/Models.md#reserved-properties)
      - [Configuration settings](https://github.com/groc-prog/pyneo4j-ogm/blob/develop/docs/Models.md#configuration-settings)
        - [NodeModel configuration](https://github.com/groc-prog/pyneo4j-ogm/blob/develop/docs/Models.md#nodemodel-configuration)
        - [RelationshipModel configuration](https://github.com/groc-prog/pyneo4j-ogm/blob/develop/docs/Models.md#relationshipmodel-configuration)
      - [Available methods](https://github.com/groc-prog/pyneo4j-ogm/blob/develop/docs/Models.md#available-methods)
        - [Instance.update()](https://github.com/groc-prog/pyneo4j-ogm/blob/develop/docs/Models.md#instanceupdate)
        - [Instance.delete()](https://github.com/groc-prog/pyneo4j-ogm/blob/develop/docs/Models.md#instancedelete)
        - [Instance.refresh()](https://github.com/groc-prog/pyneo4j-ogm/blob/develop/docs/Models.md#instancerefresh)
        - [Model.find_one()](https://github.com/groc-prog/pyneo4j-ogm/blob/develop/docs/Models.md#modelfind_one)
        - [Model.find_many()](https://github.com/groc-prog/pyneo4j-ogm/blob/develop/docs/Models.md#modelfind_many)
        - [Model.update_one()](https://github.com/groc-prog/pyneo4j-ogm/blob/develop/docs/Models.md#modelupdate_one)
        - [Model.update_many()](https://github.com/groc-prog/pyneo4j-ogm/blob/develop/docs/Models.md#modelupdate_many)
        - [Model.delete_one()](https://github.com/groc-prog/pyneo4j-ogm/blob/develop/docs/Models.md#modeldelete_one)
        - [Model.delete_many()](https://github.com/groc-prog/pyneo4j-ogm/blob/develop/docs/Models.md#modeldelete_many)
        - [Model.count()](https://github.com/groc-prog/pyneo4j-ogm/blob/develop/docs/Models.md#modelcount)
        - [NodeModelInstance.create()](https://github.com/groc-prog/pyneo4j-ogm/blob/develop/docs/Models.md#nodemodelinstancecreate)
        - [NodeModelInstance.find_connected_nodes()](https://github.com/groc-prog/pyneo4j-ogm/blob/develop/docs/Models.md#nodemodelinstancefind_connected_nodes)
        - [RelationshipModelInstance.start_node()](https://github.com/groc-prog/pyneo4j-ogm/blob/develop/docs/Models.md#relationshipmodelinstancestart_node)
        - [RelationshipModelInstance.end_node()](https://github.com/groc-prog/pyneo4j-ogm/blob/develop/docs/Models.md#relationshipmodelinstanceend_node)
      - [Serializing models](https://github.com/groc-prog/pyneo4j-ogm/blob/develop/docs/Models.md#serializing-models)
      - [Hooks](https://github.com/groc-prog/pyneo4j-ogm/blob/develop/docs/Models.md#hooks)
        - [Pre-hooks](https://github.com/groc-prog/pyneo4j-ogm/blob/develop/docs/Models.md#pre-hooks)
        - [Post-hooks](https://github.com/groc-prog/pyneo4j-ogm/blob/develop/docs/Models.md#post-hooks)
      - [Model settings](https://github.com/groc-prog/pyneo4j-ogm/blob/develop/docs/Models.md#model-settings)
    - [Relationship-properties](https://github.com/groc-prog/pyneo4j-ogm/blob/develop/docs/RelationshipProperty.md)
      - [Available methods](https://github.com/groc-prog/pyneo4j-ogm/blob/develop/docs/RelationshipProperty.md#available-methods)
        - [RelationshipProperty.relationships()](https://github.com/groc-prog/pyneo4j-ogm/blob/develop/docs/RelationshipProperty.md#relationshippropertyrelationships)
        - [RelationshipProperty.connect()](https://github.com/groc-prog/pyneo4j-ogm/blob/develop/docs/RelationshipProperty.md#relationshippropertyconnect)
        - [RelationshipProperty.disconnect()](https://github.com/groc-prog/pyneo4j-ogm/blob/develop/docs/RelationshipProperty.md#relationshippropertydisconnect)
        - [RelationshipProperty.disconnect\_all()](https://github.com/groc-prog/pyneo4j-ogm/blob/develop/docs/RelationshipProperty.md#relationshippropertydisconnect_all)
        - [RelationshipProperty.replace()](https://github.com/groc-prog/pyneo4j-ogm/blob/develop/docs/RelationshipProperty.md#relationshippropertyreplace)
        - [RelationshipProperty.find\_connected\_nodes()](https://github.com/groc-prog/pyneo4j-ogm/blob/develop/docs/RelationshipProperty.md#relationshippropertyfind_connected_nodes)
      - [Hooks with relationship properties](https://github.com/groc-prog/pyneo4j-ogm/blob/develop/docs/RelationshipProperty.md#hooks-with-relationship-properties)
    - [Queries](https://github.com/groc-prog/pyneo4j-ogm/blob/develop/docs/Query.md)
      - [Filtering queries](https://github.com/groc-prog/pyneo4j-ogm/blob/develop/docs/Query.md#filtering-queries)
        - [Comparison operators](https://github.com/groc-prog/pyneo4j-ogm/blob/develop/docs/Query.md#comparison-operators)
        - [String operators](https://github.com/groc-prog/pyneo4j-ogm/blob/develop/docs/Query.md#string-operators)
        - [List operators](https://github.com/groc-prog/pyneo4j-ogm/blob/develop/docs/Query.md#list-operators)
        - [Logical operators](https://github.com/groc-prog/pyneo4j-ogm/blob/develop/docs/Query.md#logical-operators)
        - [Element operators](https://github.com/groc-prog/pyneo4j-ogm/blob/develop/docs/Query.md#element-operators)
        - [Pattern matching](https://github.com/groc-prog/pyneo4j-ogm/blob/develop/docs/Query.md#pattern-matching)
        - [Multi-hop filters](https://github.com/groc-prog/pyneo4j-ogm/blob/develop/docs/Query.md#multi-hop-filters)
      - [Projections](https://github.com/groc-prog/pyneo4j-ogm/blob/develop/docs/Query.md#projections)
      - [Query options](https://github.com/groc-prog/pyneo4j-ogm/blob/develop/docs/Query.md#query-options)
      - [Auto-fetching relationship-properties](https://github.com/groc-prog/pyneo4j-ogm/blob/develop/docs/Query.md#auto-fetching-relationship-properties)
    - [Migrations](https://github.com/groc-prog/pyneo4j-ogm/blob/develop/docs/Migrations.md)
      - [Initializing migrations for your project](https://github.com/groc-prog/pyneo4j-ogm/blob/develop/docs/Migrations.md#initializing-migrations-for-your-project)
      - [Creating a new migration](https://github.com/groc-prog/pyneo4j-ogm/blob/develop/docs/Migrations.md#creating-a-new-migration)
      - [Running migrations](https://github.com/groc-prog/pyneo4j-ogm/blob/develop/docs/Migrations.md#running-migrations)
      - [Listing migrations](https://github.com/groc-prog/pyneo4j-ogm/blob/develop/docs/Migrations.md#listing-migrations)
      - [Programmatic usage](https://github.com/groc-prog/pyneo4j-ogm/blob/develop/docs/Migrations.md#programmatic-usage)
    - [Logging](https://github.com/groc-prog/pyneo4j-ogm/blob/develop/docs/Logging.md)

### Running the test suite

<<<<<<< HEAD
To run the test suite, you have to install the development dependencies and run the tests using `pytest`. The tests are located in the `tests` directory. Some tests will require you to have a Neo4j instance running on `localhost:7687` with the credentials (`neo4j:password`). This can easily be done using the provided `docker-compose.yml` file.
=======
To run the test suite, you have to install the development dependencies and run the tests using `pytest`. The tests are located in the `tests` directory. Any tests located in the `tests/integration` directory will require you to have a Neo4j instance running on `localhost:7687` with the credentials (`neo4j:password`). This can easily be done using the provided `docker-compose.yml` file.
>>>>>>> 77d0a280

```bash
poetry run pytest tests --asyncio-mode=auto -W ignore::DeprecationWarning
```

> **Note:** The `-W ignore::DeprecationWarning` can be omitted but will result in a lot of deprication warnings by Neo4j itself about the usage of the now deprecated `ID`.

As for running the tests with a different pydantic version, you can just install a different pydantic version with the following command:

```bash
poetry add pydantic@<version>
```<|MERGE_RESOLUTION|>--- conflicted
+++ resolved
@@ -23,7 +23,7 @@
 
 Things to come in the future. Truly exiting stuff! If you have feature requests which you think might improve `pyneo4j-ogm`, feel free to open up a feature request.
 
-- [ ] [MemGraph](https://memgraph.com/) support.
+- [ ] Auto-generated migrations
 
 ## 📦 Installation
 
@@ -368,11 +368,7 @@
 
 ### Running the test suite
 
-<<<<<<< HEAD
-To run the test suite, you have to install the development dependencies and run the tests using `pytest`. The tests are located in the `tests` directory. Some tests will require you to have a Neo4j instance running on `localhost:7687` with the credentials (`neo4j:password`). This can easily be done using the provided `docker-compose.yml` file.
-=======
 To run the test suite, you have to install the development dependencies and run the tests using `pytest`. The tests are located in the `tests` directory. Any tests located in the `tests/integration` directory will require you to have a Neo4j instance running on `localhost:7687` with the credentials (`neo4j:password`). This can easily be done using the provided `docker-compose.yml` file.
->>>>>>> 77d0a280
 
 ```bash
 poetry run pytest tests --asyncio-mode=auto -W ignore::DeprecationWarning
@@ -380,8 +376,8 @@
 
 > **Note:** The `-W ignore::DeprecationWarning` can be omitted but will result in a lot of deprication warnings by Neo4j itself about the usage of the now deprecated `ID`.
 
-As for running the tests with a different pydantic version, you can just install a different pydantic version with the following command:
+As for running the tests with a different pydantic version, you can just run the following command locally:
 
 ```bash
-poetry add pydantic@<version>
+poetry add pydantic@1.10
 ```